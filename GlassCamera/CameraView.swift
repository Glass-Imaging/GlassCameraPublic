// Copyright (c) 2021-2023 Glass Imaging Inc.
// Author: Fabio Riccardi <fabio@glass-imaging.com>
//
// Licensed under the Apache License, Version 2.0 (the "License");
// you may not use this file except in compliance with the License.
// You may obtain a copy of the License at
//
//    http://www.apache.org/licenses/LICENSE-2.0
//
// Unless required by applicable law or agreed to in writing, software
// distributed under the License is distributed on an "AS IS" BASIS,
// WITHOUT WARRANTIES OR CONDITIONS OF ANY KIND, either express or implied.
// See the License for the specific language governing permissions and
// limitations under the License.

import SwiftUI
import Combine
import AVFoundation

final class CameraModel: ObservableObject {
    let photoCollection = PhotoCollection(albumNamed: "Glass Photos", createIfNotFound: true)
    let service = CameraService()
    var isPhotosLoaded = false
    
    @Published var thumbnailImage: Image?

    @Published var showAlertError = false

    @Published var isFlashOn = false
    
    @Published var isDelayOn = false
    
    @Published var willCapturePhoto = false

    @Published var showSpinner = false

    @Published var currentDevice: DeviceConfiguration? = nil

    @Published var availableBackDevices: [BackCameraConfiguration] = []

    var alertError: AlertError!

    var session: AVCaptureSession

<<<<<<< HEAD
=======
    private let SHUTTER_DELAY = true
    private let volumeButtonListener = VolumeButtonListener()
>>>>>>> 0f3f7137
    private var subscriptions = Set<AnyCancellable>()

    init() {
        self.session = service.session

        volumeButtonListener.onClickCallback {
            self.capturePhoto()
        }

        service.$thumbnail.sink { [weak self] (photo) in
            if let photo = photo {
                self?.thumbnailImage = Image(uiImage: photo)
            }
        }
        .store(in: &self.subscriptions)

        service.$shouldShowAlertView.sink { [weak self] (val) in
            self?.alertError = self?.service.alertError
            self?.showAlertError = val
        }
        .store(in: &self.subscriptions)

        service.$flashMode.sink { [weak self] (mode) in
            self?.isFlashOn = mode == .on
        }
        .store(in: &self.subscriptions)

        service.$willCapturePhoto.sink { [weak self] (val) in
            self?.willCapturePhoto = val
        }
        .store(in: &self.subscriptions)

        service.$shouldShowSpinner.sink { [weak self] (val) in
            self?.showSpinner = val
        }
        .store(in: &self.subscriptions)

        service.$currentDevice.sink { [weak self] (val) in
            self?.currentDevice = val
        }
        .store(in: &self.subscriptions)

        service.$availableBackDevices.sink { [weak self] (val) in
            self?.availableBackDevices = val
        }
        .store(in: &self.subscriptions)
    }

    func deviceConfiguration(_ configuration : BackCameraConfiguration) -> DeviceConfiguration {
        return service.backDeviceConfigurations[configuration] ??
                DeviceConfiguration(position: .back, deviceType: .builtInWideAngleCamera)
    }

    func configure(_ configuration: DeviceConfiguration) {
        service.checkForPermissions()
        service.configure(configuration)
    }

    func capturePhoto() {
        if isDelayOn {
            DispatchQueue.main.asyncAfter(deadline: .now() + 1.0) {
                self.service.capturePhoto(saveCollection: self.photoCollection)
            }
        } else {
            service.capturePhoto(saveCollection: self.photoCollection)
        }
    }

    func flipCamera() {
        let configuration = service.currentDevice?.position == .back ?
                DeviceConfiguration(position: .front, deviceType: .builtInWideAngleCamera) :
                DeviceConfiguration(position: .back,  deviceType: .builtInWideAngleCamera)
        service.changeCamera(configuration)
    }

    func switchCamera(_ configuration: DeviceConfiguration) {
        service.changeCamera(configuration)
    }

    func switchFlash() {
        service.flashMode = service.flashMode == .on ? .off : .on
    }
    
    func switchDelay() {
        isDelayOn = !isDelayOn
    }
    
    func loadPhotos() async {
        guard !isPhotosLoaded else { return }
        
        let authorized = await PhotoLibrary.checkAuthorization()
        guard authorized else {
            // logger.error("Photo library access was not authorized.")
            print("Photo library access was not authorized.")
            return
        }
        
        Task {
            do {
                try await self.photoCollection.load()
                await self.loadThumbnail()
            } catch let error {
                //logger.error("Failed to load photo collection: \(error.localizedDescription)")
                print("Failed to load photo collection: \(error.localizedDescription)")
            }
            self.isPhotosLoaded = true
        }
    }

    func loadThumbnail() async {
        guard let asset = photoCollection.photoAssets.first  else { return }
        await photoCollection.cache.requestImage(for: asset, targetSize: CGSize(width: 256, height: 256))  { result in
            if let result = result {
                Task { @MainActor in
                    self.thumbnailImage = result.image
                }
            }
        }
    }
}

struct CameraView: View {
    @StateObject var model = CameraModel()

    @State private var zoomLevel:BackCameraConfiguration = .Wide

    var captureButton: some View {
        Button(action: {
            model.capturePhoto()
        }, label: {
            Circle()
                .foregroundColor(.white)
                .frame(width: 80, height: 80, alignment: .center)
                .overlay(
                    Circle()
                        .stroke(Color.black.opacity(0.8), lineWidth: 2)
                        .frame(width: 65, height: 65, alignment: .center)
                )
        })
    }

    var flipCameraButton: some View {
        Button(action: {
            model.flipCamera()
        }, label: {
            Circle()
                .foregroundColor(Color.gray.opacity(0.2))
                .frame(width: 45, height: 45, alignment: .center)
                .overlay(
                    Image(systemName: "camera.rotate.fill")
                        .foregroundColor(.white))
        })
    }

    var zoomLevelPicker: some View {
        VStack {
            Picker("Camera Configuration", selection: $zoomLevel) {
                // Preserve the order in the BackCameraConfiguration definition
                ForEach(BackCameraConfiguration.allCases) { configuration in
                    if model.availableBackDevices.contains(configuration) {
                        Text(configuration.rawValue.capitalized)
                    }
                }
            }
            .pickerStyle(.segmented)
        }.onChange(of: zoomLevel) { newValue in
            model.switchCamera(model.deviceConfiguration(newValue))
        }
    }
    
    var controlBar: some View {
        HStack {
            Spacer()
            
            Button(action: {
                model.switchFlash()
            }, label: {
                Image(systemName: model.isFlashOn ? "bolt.fill" : "bolt.slash.fill")
                    .font(.system(size: 20, weight: .medium, design: .default))
            })
            .accentColor(model.isFlashOn ? .yellow : .white)
            
            Spacer()
            
            Button(action: {
                model.switchDelay()
            }, label: {
                Image(systemName: "timer").font(.system(size: 20, weight: .medium, design: .default))
            })
            .accentColor(model.isDelayOn ? .yellow : .white)
            
            Spacer()
        }
    }

    var body: some View {
        HideVolumeIndicator // Required to hide volume indicator when triggering capture with volume rocker
        NavigationStack {
            
            GeometryReader { reader in
                ZStack {
                    Color.black.edgesIgnoringSafeArea(.all)
                    
                    VStack {
                        controlBar
                        
                        ZStack {
                            CameraPreview(session: model.session)
                                .onAppear {
                                    // TODO: Fetch this from stored preferences
                                    model.configure(DeviceConfiguration(position: .back, deviceType: .builtInWideAngleCamera))
                                }
                                .alert(isPresented: $model.showAlertError, content: {
                                    Alert(title: Text(model.alertError.title),
                                          message: Text(model.alertError.message),
                                          dismissButton: .default(Text(model.alertError.primaryButtonTitle), action: {
                                        model.alertError.primaryAction?()
                                    }))
                                })
                                .overlay(Group {
                                    if model.showSpinner {
                                        Color.black.opacity(0.2)
                                        
                                        ProgressView()
                                            .scaleEffect(2, anchor: .center)
                                            .progressViewStyle(CircularProgressViewStyle(tint: Color.white))
                                    }
                                    
                                    if model.willCapturePhoto {
                                        Group {
                                            Color.black
                                        }.onAppear {
                                            withAnimation {
                                                model.willCapturePhoto = false
                                            }
                                        }
                                    }
                                })
                            
                            if (model.currentDevice?.position == .back) {
                                VStack {
                                    Spacer()
                                    
                                    zoomLevelPicker
                                        .padding(.all, 20)
                                }
                            }
                        }
                        
                        HStack {
                            NavigationLink {
                                PhotoCollectionView(photoCollection: model.photoCollection)
                            } label: {
                                Label {} icon: {
                                    ThumbnailView(image: model.thumbnailImage)
                                }
                            }
                            
                            Spacer()
                            
                            captureButton
                            
                            Spacer()
                            
                            flipCameraButton
                            
                        }
                        .padding(.horizontal, 20)
                        
                        
                    }
                }
            }
            .preferredColorScheme(.dark)
            .task {
                await model.loadPhotos()
                await model.loadThumbnail()
            }
        }
    }
}<|MERGE_RESOLUTION|>--- conflicted
+++ resolved
@@ -42,11 +42,8 @@
 
     var session: AVCaptureSession
 
-<<<<<<< HEAD
-=======
-    private let SHUTTER_DELAY = true
     private let volumeButtonListener = VolumeButtonListener()
->>>>>>> 0f3f7137
+
     private var subscriptions = Set<AnyCancellable>()
 
     init() {
