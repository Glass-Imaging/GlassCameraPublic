// Copyright (c) 2021-2023 Glass Imaging Inc.
// Author: Fabio Riccardi <fabio@glass-imaging.com>
//
// Licensed under the Apache License, Version 2.0 (the "License");
// you may not use this file except in compliance with the License.
// You may obtain a copy of the License at
//
//    http://www.apache.org/licenses/LICENSE-2.0
//
// Unless required by applicable law or agreed to in writing, software
// distributed under the License is distributed on an "AS IS" BASIS,
// WITHOUT WARRANTIES OR CONDITIONS OF ANY KIND, either express or implied.
// See the License for the specific language governing permissions and
// limitations under the License.

import SwiftUI
import Combine
import AVFoundation

final class CameraModel: ObservableObject {
    let service = CameraService()
    var isPhotosLoaded = false
    
    @Published var thumbnailImage: Image?

    @Published var showAlertError = false

    @Published var isFlashOn = false

    @Published var willCapturePhoto = false

    @Published var showSpinner = false

    @Published var currentDevice: DeviceConfiguration? = nil

    @Published var availableBackDevices: [BackCameraConfiguration] = []

    var alertError: AlertError!

    var session: AVCaptureSession

    private var subscriptions = Set<AnyCancellable>()

    init() {
        self.session = service.session

        service.$thumbnail.sink { [weak self] (photo) in
            guard let pic = photo else { return }
            self?.thumbnailImage = Image(uiImage: pic)
        }
        .store(in: &self.subscriptions)

        service.$shouldShowAlertView.sink { [weak self] (val) in
            self?.alertError = self?.service.alertError
            self?.showAlertError = val
        }
        .store(in: &self.subscriptions)

        service.$flashMode.sink { [weak self] (mode) in
            self?.isFlashOn = mode == .on
        }
        .store(in: &self.subscriptions)

        service.$willCapturePhoto.sink { [weak self] (val) in
            self?.willCapturePhoto = val
        }
        .store(in: &self.subscriptions)

        service.$shouldShowSpinner.sink { [weak self] (val) in
            self?.showSpinner = val
        }
        .store(in: &self.subscriptions)

        service.$currentDevice.sink { [weak self] (val) in
            self?.currentDevice = val
        }
        .store(in: &self.subscriptions)

        service.$availableBackDevices.sink { [weak self] (val) in
            self?.availableBackDevices = val
        }
        .store(in: &self.subscriptions)
    }

    func deviceConfiguration(_ configuration : BackCameraConfiguration) -> DeviceConfiguration {
        return service.backDeviceConfigurations[configuration] ??
                DeviceConfiguration(position: .back, deviceType: .builtInWideAngleCamera)
    }

    func configure(_ configuration: DeviceConfiguration) {
        service.checkForPermissions()
        service.configure(configuration)
    }

    func capturePhoto() {
        service.capturePhoto()
    }

    func flipCamera() {
        let configuration = service.currentDevice?.position == .back ?
                DeviceConfiguration(position: .front, deviceType: .builtInWideAngleCamera) :
                DeviceConfiguration(position: .back,  deviceType: .builtInWideAngleCamera)
        service.changeCamera(configuration)
    }

    func switchCamera(_ configuration: DeviceConfiguration) {
        service.changeCamera(configuration)
    }

    func switchFlash() {
        service.flashMode = service.flashMode == .on ? .off : .on
    }
    
    func loadPhotos() async {
        guard !isPhotosLoaded else { return }
        
        let authorized = await PhotoLibrary.checkAuthorization()
        guard authorized else {
            // logger.error("Photo library access was not authorized.")
            print("Photo library access was not authorized.")
            return
        }
        
        Task {
            do {
                try await self.service.photoCollection.load()
                await self.loadThumbnail()
            } catch let error {
                //logger.error("Failed to load photo collection: \(error.localizedDescription)")
                print("Failed to load photo collection: \(error.localizedDescription)")
            }
            self.isPhotosLoaded = true
        }
    }
    
    func loadThumbnail() async {
        guard let asset = service.photoCollection.photoAssets.first  else { return }
        await service.photoCollection.cache.requestImage(for: asset, targetSize: CGSize(width: 256, height: 256))  { result in
            if let result = result {
                Task { @MainActor in
                    self.thumbnailImage = result.image
                }
            }
        }
    }
}

struct CameraView: View {
    @StateObject var model = CameraModel()

    @State private var zoomLevel:BackCameraConfiguration = .Wide

    var captureButton: some View {
        Button(action: {
            model.capturePhoto()
        }, label: {
            Circle()
                .foregroundColor(.white)
                .frame(width: 80, height: 80, alignment: .center)
                .overlay(
                    Circle()
                        .stroke(Color.black.opacity(0.8), lineWidth: 2)
                        .frame(width: 65, height: 65, alignment: .center)
                )
        })
    }

    var flipCameraButton: some View {
        Button(action: {
            model.flipCamera()
        }, label: {
            Circle()
                .foregroundColor(Color.gray.opacity(0.2))
                .frame(width: 45, height: 45, alignment: .center)
                .overlay(
                    Image(systemName: "camera.rotate.fill")
                        .foregroundColor(.white))
        })
    }

    var zoomLevelPicker: some View {
        VStack {
            Picker("Camera Configuration", selection: $zoomLevel) {
                // Preserve the order in the BackCameraConfiguration definition
                ForEach(BackCameraConfiguration.allCases) { configuration in
                    if model.availableBackDevices.contains(configuration) {
                        Text(configuration.rawValue.capitalized)
                    }
                }
            }
            .pickerStyle(.segmented)
        }.onChange(of: zoomLevel) { newValue in
            model.switchCamera(model.deviceConfiguration(newValue))
        }
    }

    var body: some View {
<<<<<<< HEAD
        NavigationStack {
            GeometryReader { reader in
                ZStack {
                    Color.black.edgesIgnoringSafeArea(.all)
                    
                    VStack {
                        Button(action: {
                            model.switchFlash()
                        }, label: {
                            Image(systemName: model.isFlashOn ? "bolt.fill" : "bolt.slash.fill")
                                .font(.system(size: 20, weight: .medium, design: .default))
                        })
                        .accentColor(model.isFlashOn ? .yellow : .white)
                        
                        CameraPreview(session: model.session)
                            .gesture(
                                DragGesture().onChanged({ (val) in
                                    withAnimation {
                                        //  Only accept vertical drag
                                        if abs(val.translation.height) > abs(val.translation.width) {
                                            //  Get the percentage of vertical screen space covered by drag
                                            let percentage: CGFloat = -(val.translation.height / reader.size.height)
                                            //  Calculate new zoom factor
                                            let calc = currentZoomFactor + percentage
                                            //  Limit zoom factor to a maximum of 5x and a minimum of 1x
                                            let zoomFactor: CGFloat = min(max(calc, 1), 5)
                                            //  Store the newly calculated zoom factor
                                            currentZoomFactor = zoomFactor
                                            //  Sets the zoom factor to the capture device session
                                            model.zoom(with: zoomFactor)
                                        }
                                    }
                                })
                            )
                            .onAppear {
                                model.configure()
                            }
                            .alert(isPresented: $model.showAlertError, content: {
                                Alert(title: Text(model.alertError.title), message: Text(model.alertError.message), dismissButton: .default(Text(model.alertError.primaryButtonTitle), action: {
=======
        GeometryReader { reader in
            ZStack {
                Color.black.edgesIgnoringSafeArea(.all)

                VStack {
                    Button(action: {
                        model.switchFlash()
                    }, label: {
                        Image(systemName: model.isFlashOn ? "bolt.fill" : "bolt.slash.fill")
                            .font(.system(size: 20, weight: .medium, design: .default))
                    })
                    .accentColor(model.isFlashOn ? .yellow : .white)

                    ZStack {
                        CameraPreview(session: model.session)
                            .onAppear {
                                // TODO: Fetch this from stored preferences
                                model.configure(DeviceConfiguration(position: .back, deviceType: .builtInWideAngleCamera))
                            }
                            .alert(isPresented: $model.showAlertError, content: {
                                Alert(title: Text(model.alertError.title),
                                      message: Text(model.alertError.message),
                                      dismissButton: .default(Text(model.alertError.primaryButtonTitle), action: {
>>>>>>> 0f70983e
                                    model.alertError.primaryAction?()
                                }))
                            })
                            .overlay(Group {
                                if model.showSpinner {
                                    Color.black.opacity(0.2)
<<<<<<< HEAD
                                    
=======

>>>>>>> 0f70983e
                                    ProgressView()
                                        .scaleEffect(2, anchor: .center)
                                        .progressViewStyle(CircularProgressViewStyle(tint: Color.white))
                                }
<<<<<<< HEAD
                                
=======

>>>>>>> 0f70983e
                                if model.willCapturePhoto {
                                    Group {
                                        Color.black
                                    }.onAppear {
                                        withAnimation {
                                            model.willCapturePhoto = false
                                        }
<<<<<<< HEAD
                                    }
                                }
                            })
                        
                        HStack {
                            // capturedPhotoThumbnail
                            NavigationLink {
                                PhotoCollectionView(photoCollection: model.service.photoCollection)
                                    .onAppear {
                                        // model.camera.isPreviewPaused = true
                                        print("PhotoCollectionAppeared!")
=======
>>>>>>> 0f70983e
                                    }
                                    .onDisappear {
                                        //model.camera.isPreviewPaused = false
                                        print("PhotoCollectionDisappeared!")
                                    }
                            } label: {
                                Label {
                                    // Text("Gallery")
                                } icon: {
                                    ThumbnailView(image: model.thumbnailImage)
                                }
                            })

                        if (model.currentDevice?.position == .back) {
                            VStack {
                                Spacer()

                                zoomLevelPicker
                                    .padding(.all, 20)
                            }
<<<<<<< HEAD
                            
                            Spacer()
                            
                            captureButton
                            
                            Spacer()
                            
                            flipCameraButton
                            
                        }
                        .padding(.horizontal, 20)
=======
                        }
                    }

                    HStack {
                        capturedPhotoThumbnail

                        Spacer()

                        captureButton

                        Spacer()

                        flipCameraButton
>>>>>>> 0f70983e
                    }
                }
            }
        }
        .task {
            await model.loadPhotos()
            await model.loadThumbnail()
        }
    }
}<|MERGE_RESOLUTION|>--- conflicted
+++ resolved
@@ -195,8 +195,8 @@
     }
 
     var body: some View {
-<<<<<<< HEAD
         NavigationStack {
+            
             GeometryReader { reader in
                 ZStack {
                     Color.black.edgesIgnoringSafeArea(.all)
@@ -210,87 +210,48 @@
                         })
                         .accentColor(model.isFlashOn ? .yellow : .white)
                         
-                        CameraPreview(session: model.session)
-                            .gesture(
-                                DragGesture().onChanged({ (val) in
-                                    withAnimation {
-                                        //  Only accept vertical drag
-                                        if abs(val.translation.height) > abs(val.translation.width) {
-                                            //  Get the percentage of vertical screen space covered by drag
-                                            let percentage: CGFloat = -(val.translation.height / reader.size.height)
-                                            //  Calculate new zoom factor
-                                            let calc = currentZoomFactor + percentage
-                                            //  Limit zoom factor to a maximum of 5x and a minimum of 1x
-                                            let zoomFactor: CGFloat = min(max(calc, 1), 5)
-                                            //  Store the newly calculated zoom factor
-                                            currentZoomFactor = zoomFactor
-                                            //  Sets the zoom factor to the capture device session
-                                            model.zoom(with: zoomFactor)
+                        ZStack {
+                            CameraPreview(session: model.session)
+                                .onAppear {
+                                    // TODO: Fetch this from stored preferences
+                                    model.configure(DeviceConfiguration(position: .back, deviceType: .builtInWideAngleCamera))
+                                }
+                                .alert(isPresented: $model.showAlertError, content: {
+                                    Alert(title: Text(model.alertError.title),
+                                          message: Text(model.alertError.message),
+                                          dismissButton: .default(Text(model.alertError.primaryButtonTitle), action: {
+                                        model.alertError.primaryAction?()
+                                    }))
+                                })
+                                .overlay(Group {
+                                    if model.showSpinner {
+                                        Color.black.opacity(0.2)
+                                        
+                                        ProgressView()
+                                            .scaleEffect(2, anchor: .center)
+                                            .progressViewStyle(CircularProgressViewStyle(tint: Color.white))
+                                    }
+                                    
+                                    if model.willCapturePhoto {
+                                        Group {
+                                            Color.black
+                                        }.onAppear {
+                                            withAnimation {
+                                                model.willCapturePhoto = false
+                                            }
                                         }
                                     }
                                 })
-                            )
-                            .onAppear {
-                                model.configure()
+                            
+                            if (model.currentDevice?.position == .back) {
+                                VStack {
+                                    Spacer()
+                                    
+                                    zoomLevelPicker
+                                        .padding(.all, 20)
+                                }
                             }
-                            .alert(isPresented: $model.showAlertError, content: {
-                                Alert(title: Text(model.alertError.title), message: Text(model.alertError.message), dismissButton: .default(Text(model.alertError.primaryButtonTitle), action: {
-=======
-        GeometryReader { reader in
-            ZStack {
-                Color.black.edgesIgnoringSafeArea(.all)
-
-                VStack {
-                    Button(action: {
-                        model.switchFlash()
-                    }, label: {
-                        Image(systemName: model.isFlashOn ? "bolt.fill" : "bolt.slash.fill")
-                            .font(.system(size: 20, weight: .medium, design: .default))
-                    })
-                    .accentColor(model.isFlashOn ? .yellow : .white)
-
-                    ZStack {
-                        CameraPreview(session: model.session)
-                            .onAppear {
-                                // TODO: Fetch this from stored preferences
-                                model.configure(DeviceConfiguration(position: .back, deviceType: .builtInWideAngleCamera))
-                            }
-                            .alert(isPresented: $model.showAlertError, content: {
-                                Alert(title: Text(model.alertError.title),
-                                      message: Text(model.alertError.message),
-                                      dismissButton: .default(Text(model.alertError.primaryButtonTitle), action: {
->>>>>>> 0f70983e
-                                    model.alertError.primaryAction?()
-                                }))
-                            })
-                            .overlay(Group {
-                                if model.showSpinner {
-                                    Color.black.opacity(0.2)
-<<<<<<< HEAD
-                                    
-=======
-
->>>>>>> 0f70983e
-                                    ProgressView()
-                                        .scaleEffect(2, anchor: .center)
-                                        .progressViewStyle(CircularProgressViewStyle(tint: Color.white))
-                                }
-<<<<<<< HEAD
-                                
-=======
-
->>>>>>> 0f70983e
-                                if model.willCapturePhoto {
-                                    Group {
-                                        Color.black
-                                    }.onAppear {
-                                        withAnimation {
-                                            model.willCapturePhoto = false
-                                        }
-<<<<<<< HEAD
-                                    }
-                                }
-                            })
+                        }
                         
                         HStack {
                             // capturedPhotoThumbnail
@@ -299,8 +260,6 @@
                                     .onAppear {
                                         // model.camera.isPreviewPaused = true
                                         print("PhotoCollectionAppeared!")
-=======
->>>>>>> 0f70983e
                                     }
                                     .onDisappear {
                                         //model.camera.isPreviewPaused = false
@@ -312,16 +271,10 @@
                                 } icon: {
                                     ThumbnailView(image: model.thumbnailImage)
                                 }
-                            })
-
-                        if (model.currentDevice?.position == .back) {
-                            VStack {
-                                Spacer()
-
-                                zoomLevelPicker
-                                    .padding(.all, 20)
                             }
-<<<<<<< HEAD
+                            .onTapGesture {
+                                print("Tapping Nav View")
+                            }
                             
                             Spacer()
                             
@@ -333,28 +286,15 @@
                             
                         }
                         .padding(.horizontal, 20)
-=======
-                        }
-                    }
-
-                    HStack {
-                        capturedPhotoThumbnail
-
-                        Spacer()
-
-                        captureButton
-
-                        Spacer()
-
-                        flipCameraButton
->>>>>>> 0f70983e
+                        
+                        
                     }
                 }
             }
-        }
-        .task {
-            await model.loadPhotos()
-            await model.loadThumbnail()
+            .task {
+                await model.loadPhotos()
+                await model.loadThumbnail()
+            }
         }
     }
 }