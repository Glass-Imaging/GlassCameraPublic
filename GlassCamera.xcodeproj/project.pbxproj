--- conflicted
+++ resolved
@@ -7,7 +7,6 @@
 	objects = {
 
 /* Begin PBXBuildFile section */
-<<<<<<< HEAD
 		86276B2529EF4D9700EFF0C3 /* CachedImageManager.swift in Sources */ = {isa = PBXBuildFile; fileRef = 86276B2429EF4D9700EFF0C3 /* CachedImageManager.swift */; };
 		86276B2F29EF4DA900EFF0C3 /* ThumbnailView.swift in Sources */ = {isa = PBXBuildFile; fileRef = 86276B2629EF4DA900EFF0C3 /* ThumbnailView.swift */; };
 		86276B3029EF4DA900EFF0C3 /* PhotoItemView.swift in Sources */ = {isa = PBXBuildFile; fileRef = 86276B2729EF4DA900EFF0C3 /* PhotoItemView.swift */; };
@@ -19,9 +18,7 @@
 		86276B3629EF4DA900EFF0C3 /* PhotoAssetCollection.swift in Sources */ = {isa = PBXBuildFile; fileRef = 86276B2D29EF4DA900EFF0C3 /* PhotoAssetCollection.swift */; };
 		86276B3729EF4DA900EFF0C3 /* PhotoLibrary.swift in Sources */ = {isa = PBXBuildFile; fileRef = 86276B2E29EF4DA900EFF0C3 /* PhotoLibrary.swift */; };
 		86276B3929F1CD6700EFF0C3 /* PhotoCategories.swift in Sources */ = {isa = PBXBuildFile; fileRef = 86276B3829F1CD6700EFF0C3 /* PhotoCategories.swift */; };
-=======
 		86276B3D29F3037200EFF0C3 /* Assets.xcassets in Resources */ = {isa = PBXBuildFile; fileRef = 86276B3C29F3019300EFF0C3 /* Assets.xcassets */; };
->>>>>>> 495f3362
 		E522296829CD646600D13A4F /* pyramid_processor.cpp in Sources */ = {isa = PBXBuildFile; fileRef = E522296629CD646600D13A4F /* pyramid_processor.cpp */; };
 		E522296929CD646600D13A4F /* pyramid_processor.cpp in Sources */ = {isa = PBXBuildFile; fileRef = E522296629CD646600D13A4F /* pyramid_processor.cpp */; };
 		E522296D29D026DA00D13A4F /* iPhoneCalibration.cpp in Sources */ = {isa = PBXBuildFile; fileRef = E522296C29D026DA00D13A4F /* iPhoneCalibration.cpp */; };
@@ -99,7 +96,6 @@
 /* End PBXCopyFilesBuildPhase section */
 
 /* Begin PBXFileReference section */
-<<<<<<< HEAD
 		86276B2429EF4D9700EFF0C3 /* CachedImageManager.swift */ = {isa = PBXFileReference; fileEncoding = 4; lastKnownFileType = sourcecode.swift; path = CachedImageManager.swift; sourceTree = "<group>"; };
 		86276B2629EF4DA900EFF0C3 /* ThumbnailView.swift */ = {isa = PBXFileReference; fileEncoding = 4; lastKnownFileType = sourcecode.swift; path = ThumbnailView.swift; sourceTree = "<group>"; };
 		86276B2729EF4DA900EFF0C3 /* PhotoItemView.swift */ = {isa = PBXFileReference; fileEncoding = 4; lastKnownFileType = sourcecode.swift; path = PhotoItemView.swift; sourceTree = "<group>"; };
@@ -111,9 +107,7 @@
 		86276B2D29EF4DA900EFF0C3 /* PhotoAssetCollection.swift */ = {isa = PBXFileReference; fileEncoding = 4; lastKnownFileType = sourcecode.swift; path = PhotoAssetCollection.swift; sourceTree = "<group>"; };
 		86276B2E29EF4DA900EFF0C3 /* PhotoLibrary.swift */ = {isa = PBXFileReference; fileEncoding = 4; lastKnownFileType = sourcecode.swift; path = PhotoLibrary.swift; sourceTree = "<group>"; };
 		86276B3829F1CD6700EFF0C3 /* PhotoCategories.swift */ = {isa = PBXFileReference; lastKnownFileType = sourcecode.swift; path = PhotoCategories.swift; sourceTree = "<group>"; };
-=======
 		86276B3C29F3019300EFF0C3 /* Assets.xcassets */ = {isa = PBXFileReference; lastKnownFileType = folder.assetcatalog; path = Assets.xcassets; sourceTree = "<group>"; };
->>>>>>> 495f3362
 		E522296629CD646600D13A4F /* pyramid_processor.cpp */ = {isa = PBXFileReference; lastKnownFileType = sourcecode.cpp.cpp; path = pyramid_processor.cpp; sourceTree = "<group>"; };
 		E522296729CD646600D13A4F /* pyramid_processor.hpp */ = {isa = PBXFileReference; lastKnownFileType = sourcecode.cpp.h; path = pyramid_processor.hpp; sourceTree = "<group>"; };
 		E522296B29CE421000D13A4F /* tinyicc.hpp */ = {isa = PBXFileReference; lastKnownFileType = sourcecode.cpp.h; path = tinyicc.hpp; sourceTree = "<group>"; };
